#!/usr/bin/env ruby
# encoding: utf-8

require "spec_helper"
require 'rubygems'
require 'reckon'

Reckon::CSVParser.settings[:testing] = true

describe Reckon::CSVParser do
  before do
    @chase = Reckon::CSVParser.new(:string => CHASE_CSV)
    @some_other_bank = Reckon::CSVParser.new(:string => SOME_OTHER_CSV)
    @two_money_columns = Reckon::CSVParser.new(:string => TWO_MONEY_COLUMNS_BANK)
    @simple_csv = Reckon::CSVParser.new(:string => SIMPLE_CSV)
    @nationwide = Reckon::CSVParser.new( :string => NATIONWIDE_CSV, :csv_separator => ',', :suffixed => true, :currency => "POUND" )
    @german_date = Reckon::CSVParser.new(:string => GERMAN_DATE_EXAMPLE)
    @danish_kroner_nordea = Reckon::CSVParser.new(:string => DANISH_KRONER_NORDEA_EXAMPLE, :csv_separator => ';', :comma_separates_cents => true)
    @yyyymmdd_date = Reckon::CSVParser.new(:string => YYYYMMDD_DATE_EXAMPLE)
    @spanish_date = Reckon::CSVParser.new(:string => SPANISH_DATE_EXAMPLE, :date_format => '%d/%m/%Y')
    @english_date = Reckon::CSVParser.new(:string => ENGLISH_DATE_EXAMPLE)
    @ing_csv = Reckon::CSVParser.new(:string => ING_CSV, :comma_separates_cents => true )
<<<<<<< HEAD
    @austrian_csv = Reckon::CSVParser.new(:string => AUSTRIAN_EXAMPLE, :comma_separates_cents => true, :csv_separator => ';' )
=======
    @french_csv = Reckon::CSVParser.new(:string => FRENCH_EXAMPLE, :csv_separator => ';', :comma_separates_cents => true)
>>>>>>> c018456e
  end

  it "should be in testing mode" do
    @chase.settings[:testing].should be_true
    Reckon::CSVParser.settings[:testing].should be_true
  end
  
  describe "parse" do
    it "should work with foreign character encodings" do
      app = Reckon::CSVParser.new(:file => File.expand_path(File.join(File.dirname(__FILE__), "..", "data_fixtures", "extratofake.csv")))
      app.columns[0][0..2].should == ["Data", "10/31/2012", "11/01/2012"]
      app.columns[2].first.should == "Hist?rico"
    end

    it "should work with other separators" do
      Reckon::CSVParser.new(:string => "one;two\nthree;four", :csv_separator => ';').columns.should == [['one', 'three'], ['two', 'four']]
    end
  end

  describe "columns" do
    it "should return the csv transposed" do
      @simple_csv.columns.should == [["entry1", "entry4"], ["entry2", "entry5"], ["entry3", "entry6"]]
      @chase.columns.length.should == 4
    end
    
    it "should be ok with empty lines" do
      lambda {
        Reckon::CSVParser.new(:string => "one,two\nthree,four\n\n\n\n\n").columns.should == [['one', 'three'], ['two', 'four']]
      }.should_not raise_error
    end
  end

  describe "detect_columns" do
    before do
      @harder_date_example_csv = Reckon::CSVParser.new(:string => HARDER_DATE_EXAMPLE)
    end
    
    it "should detect the money column" do
      @chase.money_column_indices.should == [3]
      @some_other_bank.money_column_indices.should == [3]
      @two_money_columns.money_column_indices.should == [3, 4]
      @nationwide.money_column_indices.should == [3, 4]
      @harder_date_example_csv.money_column_indices.should == [1]
      @danish_kroner_nordea.money_column_indices.should == [3]
      @yyyymmdd_date.money_column_indices.should == [3]
      @ing_csv.money_column_indices.should == [6]
<<<<<<< HEAD
      @austrian_csv.money_column_indices.should == [4]
=======
      @french_csv.money_column_indices.should == [6]
>>>>>>> c018456e
    end

    it "should detect the date column" do
      @chase.date_column_index.should == 1
      @some_other_bank.date_column_index.should == 1
      @two_money_columns.date_column_index.should == 0
      @harder_date_example_csv.date_column_index.should == 0
      @danish_kroner_nordea.date_column_index.should == 0
      @yyyymmdd_date.date_column_index.should == 1
      @french_csv.date_column_index.should == 2
    end

    it "should consider all other columns to be description columns" do
      @chase.description_column_indices.should == [0, 2]
      @some_other_bank.description_column_indices.should == [0, 2]
      @two_money_columns.description_column_indices.should == [1, 2, 5]
      @harder_date_example_csv.description_column_indices.should == [2, 3, 4, 5, 6, 7]
      @danish_kroner_nordea.description_column_indices.should == [1, 2, 4]
      @yyyymmdd_date.description_column_indices.should == [0, 2]
    end
  end

  describe "money_for" do
    it "should return the appropriate fields" do
      @chase.money_for(1).should == -20
      @chase.money_for(4).should == 1558.52
      @chase.money_for(7).should == -116.22
      @some_other_bank.money_for(1).should == -20
      @some_other_bank.money_for(4).should == 1558.52
      @some_other_bank.money_for(7).should == -116.22
      @two_money_columns.money_for(0).should == -76
      @two_money_columns.money_for(1).should == 327.49
      @two_money_columns.money_for(2).should == -800
      @two_money_columns.money_for(3).should == -88.55
      @two_money_columns.money_for(4).should == 88.55
      @nationwide.money_for(0).should == 500.00
      @nationwide.money_for(1).should == -20.00
      @danish_kroner_nordea.money_for(0).should == -48.00
      @danish_kroner_nordea.money_for(1).should == -79.00
      @danish_kroner_nordea.money_for(2).should == 497.90
      @danish_kroner_nordea.money_for(3).should == -995.00
      @danish_kroner_nordea.money_for(4).should == -3452.90
      @danish_kroner_nordea.money_for(5).should == -655.00
      @yyyymmdd_date.money_for(0).should == -123.45
      @ing_csv.money_for(0).should == -136.13
<<<<<<< HEAD
      @ing_csv.money_for(1).should == 375.00 
      @austrian_csv.money_for(0).should == -18.00
      @austrian_csv.money_for(2).should == 120.00
=======
      @ing_csv.money_for(1).should == 375.00
      @french_csv.money_for(0).should == -10.00
      @french_csv.money_for(1).should == -5.76
>>>>>>> c018456e
    end

    it "should handle the comma_separates_cents option correctly" do
      european_csv = Reckon::CSVParser.new(:string => "$2,00;something\n1.025,67;something else", :csv_separator => ';', :comma_separates_cents => true)
      european_csv.money_for(0).should == 2.00
      european_csv.money_for(1).should == 1025.67
    end

    it "should return negated values if the inverse option is passed" do
      inversed_csv = Reckon::CSVParser.new(:string => INVERSED_CREDIT_CARD, :inverse => true)
      inversed_csv.money_for(0).should == -30.00
      inversed_csv.money_for(3).should == 500.00
    end
  end

  describe "date_for" do
    it "should return a parsed date object" do
      @chase.date_for(1).year.should == Time.parse("2009/12/24").year
      @chase.date_for(1).month.should == Time.parse("2009/12/24").month
      @chase.date_for(1).day.should == Time.parse("2009/12/24").day
      @some_other_bank.date_for(1).year.should == Time.parse("2010/12/24").year
      @some_other_bank.date_for(1).month.should == Time.parse("2010/12/24").month
      @some_other_bank.date_for(1).day.should == Time.parse("2010/12/24").day
      @german_date.date_for(1).year.should == Time.parse("2009/12/24").year
      @german_date.date_for(1).month.should == Time.parse("2009/12/24").month
      @german_date.date_for(1).day.should == Time.parse("2009/12/24").day
      @danish_kroner_nordea.date_for(0).year.should == Time.parse("2012/11/16").year
      @danish_kroner_nordea.date_for(0).month.should == Time.parse("2012/11/16").month
      @danish_kroner_nordea.date_for(0).day.should == Time.parse("2012/11/16").day
      @yyyymmdd_date.date_for(0).year.should == Time.parse("2012/12/31").year
      @yyyymmdd_date.date_for(0).month.should == Time.parse("2012/12/31").month
      @yyyymmdd_date.date_for(0).day.should == Time.parse("2012/12/31").day
      @spanish_date.date_for(1).year.should == Time.parse("2009/12/02").year
      @spanish_date.date_for(1).month.should == Time.parse("2009/12/02").month
      @spanish_date.date_for(1).day.should == Time.parse("2009/12/02").day
      @english_date.date_for(1).year.should == Time.parse("2009/12/24").year
      @english_date.date_for(1).month.should == Time.parse("2009/12/24").month
      @english_date.date_for(1).day.should == Time.parse("2009/12/24").day
    end
  end

  describe "description_for" do
    it "should return the combined fields that are not money for date fields" do
      @chase.description_for(1).should == "CHECK; CHECK 2656"
      @chase.description_for(7).should == "CREDIT; PAYPAL TRANSFER PPD ID: PAYPALSDSL"
    end
  end

  describe "pretty_money_for" do
    it "work with negative and positive numbers" do
      @some_other_bank.pretty_money_for(1).should == "-$20.00"
      @some_other_bank.pretty_money_for(4).should == " $1558.52"
      @some_other_bank.pretty_money_for(7).should == "-$116.22"
      @some_other_bank.pretty_money_for(5).should == " $0.23"
      @some_other_bank.pretty_money_for(6).should == "-$0.96"
    end

    it "work with other currencies such as €" do
      euro_bank = Reckon::CSVParser.new(:string => SOME_OTHER_CSV, :currency => "€", :suffixed => false )
      euro_bank.pretty_money_for(1).should == "-€20.00"
      euro_bank.pretty_money_for(4).should == " €1558.52"
      euro_bank.pretty_money_for(7).should == "-€116.22"
      euro_bank.pretty_money_for(5).should == " €0.23"
      euro_bank.pretty_money_for(6).should == "-€0.96"
    end

    it "work with suffixed currencies such as SEK" do
      swedish_bank = Reckon::CSVParser.new(:string => SOME_OTHER_CSV, :currency => 'SEK', :suffixed => true )
      swedish_bank.pretty_money_for(1).should == "-20.00 SEK"
      swedish_bank.pretty_money_for(4).should == " 1558.52 SEK"
      swedish_bank.pretty_money_for(7).should == "-116.22 SEK"
      swedish_bank.pretty_money_for(5).should == " 0.23 SEK"
      swedish_bank.pretty_money_for(6).should == "-0.96 SEK"
    end

    it "should work with merge columns" do
      @nationwide.pretty_money_for(0).should == " 500.00 POUND"
      @nationwide.pretty_money_for(1).should == "-20.00 POUND"
    end
  end

  describe "merge_columns" do
    it "should work on adjacent columns" do
      @simple_csv.merge_columns(0,1).should == [["entry1 entry2", "entry4 entry5"], ["entry3", "entry6"]]
    end

    it "should work on non-adjacent columns" do
      @simple_csv.merge_columns(0,2).should == [["entry1 entry3", "entry4 entry6"], ["entry2", "entry5"]]
    end
  end

  # Data

  SIMPLE_CSV = "entry1,entry2,entry3\nentry4,entry5,entry6"

  CHASE_CSV = (<<-CSV).strip
    DEBIT,20091224120000[0:GMT],"HOST 037196321563 MO        12/22SLICEHOST",-85.00
    CHECK,20091224120000[0:GMT],"CHECK 2656",-20.00
    DEBIT,20091224120000[0:GMT],"GITHUB 041287430274 CA           12/22GITHUB 04",-7.00
    CREDIT,20091223120000[0:GMT],"Some Company vendorpymt                 PPD ID: 59728JSL20",3520.00
    CREDIT,20091223120000[0:GMT],"Blarg BLARG REVENUE                  PPD ID: 00jah78563",1558.52
    DEBIT,20091221120000[0:GMT],"WEBSITE-BALANCE-17DEC09 12        12/17WEBSITE-BAL",-12.23
    DEBIT,20091214120000[0:GMT],"WEBSITE-BALANCE-10DEC09 12        12/10WEBSITE-BAL",-20.96
    CREDIT,20091211120000[0:GMT],"PAYPAL           TRANSFER                   PPD ID: PAYPALSDSL",-116.22
    CREDIT,20091210120000[0:GMT],"Some Company vendorpymt                 PPD ID: 5KL3832735",2105.00
  CSV

  SOME_OTHER_CSV = (<<-CSV).strip
    DEBIT,2011/12/24,"HOST 037196321563 MO        12/22SLICEHOST",($85.00)
    CHECK,2010/12/24,"CHECK 2656",($20.00)
    DEBIT,2009/12/24,"GITHUB 041287430274 CA           12/22GITHUB 04",($7.00)
    CREDIT,2008/12/24,"Some Company vendorpymt                 PPD ID: 59728JSL20",$3520.00
    CREDIT,2007/12/24,"Blarg BLARG REVENUE                  PPD ID: 00jah78563",$1558.52
    DEBIT,2006/12/24,"WEBSITE-BALANCE-17DEC09 12        12/17WEBSITE-BAL",$.23
    DEBIT,2005/12/24,"WEBSITE-BALANCE-10DEC09 12        12/10WEBSITE-BAL",($0.96)
    CREDIT,2004/12/24,"PAYPAL           TRANSFER                   PPD ID: PAYPALSDSL",($116.22)
    CREDIT,2003/12/24,"Some Company vendorpymt                 PPD ID: 5KL3832735",$2105.00
  CSV

  INVERSED_CREDIT_CARD = (<<-CSV).strip
    2013/01/17,2013/01/16,2013011702,DEBIT,2226,"VODAFONE PREPAY VISA M   AUCKLAND      NZL",30.00
    2013/01/18,2013/01/17,2013011801,DEBIT,2226,"WILSON PARKING           AUCKLAND      NZL",4.60
    2013/01/18,2013/01/17,2013011802,DEBIT,2226,"AUCKLAND TRANSPORT       HENDERSON     NZL",2.00
    2013/01/19,2013/01/19,2013011901,CREDIT,2226,"INTERNET PAYMENT RECEIVED                 ",-500.00
    2013/01/26,2013/01/23,2013012601,DEBIT,2226,"ITUNES NZ                CORK          IRL",64.99
    2013/01/26,2013/01/25,2013012602,DEBIT,2226,"VODAFONE FXFLNE BBND R   NEWTON        NZL",90.26
    2013/01/29,2013/01/29,2013012901,CREDIT,2101,"PAYMENT RECEIVED THANK YOU                ",-27.75
    2013/01/30,2013/01/29,2013013001,DEBIT,2226,"AUCKLAND TRANSPORT       HENDERSON     NZL",3.50
    2013/02/05,2013/02/03,2013020501,DEBIT,2226,"Z BEACH RD               AUCKLAND      NZL",129.89
    2013/02/05,2013/02/03,2013020502,DEBIT,2226,"TOURNAMENT KHYBER PASS   AUCKLAND      NZL",8.00
    2013/02/05,2013/02/04,2013020503,DEBIT,2226,"VODAFONE PREPAY VISA M   AUCKLAND      NZL",30.00
    2013/02/08,2013/02/07,2013020801,DEBIT,2226,"AKLD TRANSPORT PARKING   AUCKLAND      NZL",2.50
    2013/02/08,2013/02/07,2013020802,DEBIT,2226,"AUCKLAND TRANSPORT       HENDERSON     NZL",3.50
    2013/02/12,2013/02/11,2013021201,DEBIT,2226,"AKLD TRANSPORT PARKING   AUCKLAND      NZL",1.50
    2013/02/17,2013/02/17,2013021701,CREDIT,2226,"INTERNET PAYMENT RECEIVED                 ",-12.00
    2013/02/17,2013/02/17,2013021702,CREDIT,2226,"INTERNET PAYMENT RECEIVED                 ",-18.00
  CSV

  TWO_MONEY_COLUMNS_BANK = (<<-CSV).strip
    4/1/2008,Check - 0000000122,122,-$76.00,"","$1,750.06"
    3/28/2008,BLARG    R SH 456930,"","",+$327.49,"$1,826.06"
    3/27/2008,Check - 0000000112,112,-$800.00,"","$1,498.57"
    3/26/2008,Check - 0000000251,251,-$88.55,"","$1,298.57"
    3/26/2008,Check - 0000000251,251,"","+$88.55","$1,298.57"
  CSV

  NATIONWIDE_CSV = (<<-CSV).strip
    07 Nov 2013,Bank credit,Bank credit,,£500.00,£500.00
    09 Oct 2013,ATM Withdrawal,Withdrawal,£20.00,,£480.00
    09 Dec 2013,Visa,Supermarket,£19.77,,£460.23
    10 Dec 2013,ATM Withdrawal 2,ATM Withdrawal 4,£100.00,,£360.23
  CSV

  ING_CSV = (<<-CSV).strip
    20121115,From1,Acc,T1,IC,Af,"136,13",Incasso,SEPA Incasso, Opm1
    20121112,Names,NL28 INGB 1200 3244 16,21817,GT,Bij,"375,00", Opm2       
    20091117,Names,NL28 INGB 1200 3244 16,21817,GT,Af,"257,50", Opm3      
  CSV

  HARDER_DATE_EXAMPLE = (<<-CSV).strip
    10-Nov-9,-123.12,,,TRANSFER DEBIT INTERNET TRANSFER,INTERNET TRANSFER MORTGAGE,0.00,
    09-Nov-10,123.12,,,SALARY SALARY,NGHSKS46383BGDJKD  FOO BAR,432.12,
    04-Nov-11,-1234.00,,,TRANSFER DEBIT INTERNET TRANSFER,INTERNET TRANSFER   SAV TO MECU,0.00,
    04-Nov-9,1234.00,,,TRANSFER CREDIT INTERNET TRANSFER,INTERNET TRANSFER,1234.00,
    28-Oct-10,-123.12,,,TRANSFER DEBIT INTERNET TRANSFER,INTERNET TRANSFER SAV TO MORTGAGE,0.00,
  CSV

  GERMAN_DATE_EXAMPLE = (<<-CSV).strip
    24.12.2009,Check - 0000000122,122,-$76.00,"","$1,750.06"
    24.12.2009,BLARG    R SH 456930,"","",+$327.49,"$1,826.06"
    24.12.2009,Check - 0000000112,112,-$800.00,"","$1,498.57"
  CSV

  DANISH_KRONER_NORDEA_EXAMPLE = (<<-CSV).strip
    16-11-2012;Dankort-nota DSB Kobenhavn  15149;16-11-2012;-48,00;26550,33
    26-10-2012;Dankort-nota Ziggy Cafe     19471;26-10-2012;-79,00;26054,54
    22-10-2012;Dankort-nota H&M Hennes & M 10681;23-10-2012;497,90;25433,54
    12-10-2012;Visa kob DKK     995,00            WWW.ASOS.COM   00000               ;12-10-2012;-995,00;27939,54
    12-09-2012;Dankort-nota B.J. TRADING E 14660;12-09-2012;-3452,90;26164,80
    27-08-2012;Dankort-nota MATAS - 20319  18230;27-08-2012;-655,00;21127,45
  CSV

  YYYYMMDD_DATE_EXAMPLE = (<<-CSV).strip
    DEBIT,20121231,"ODESK***BAL-27DEC12 650-12345 CA 12/28",-123.45
  CSV

  SPANISH_DATE_EXAMPLE = (<<-CSV).strip
    02/12/2009,Check - 0000000122,122,-$76.00,"","$1,750.06"
    02/12/2009,BLARG    R SH 456930,"","",+$327.49,"$1,826.06"
    02/12/2009,Check - 0000000112,112,-$800.00,"","$1,498.57"
  CSV

  ENGLISH_DATE_EXAMPLE = (<<-CSV).strip
    24/12/2009,Check - 0000000122,122,-$76.00,"","$1,750.06"
    24/12/2009,BLARG    R SH 456930,"","",+$327.49,"$1,826.06"
    24/12/2009,Check - 0000000112,112,-$800.00,"","$1,498.57"
  CSV

<<<<<<< HEAD
  AUSTRIAN_EXAMPLE = (<<-CSV).strip
    00075757575;Abbuchung Onlinebanking         654321098765 BG/000002462 BICBICBI AT654000000065432109 Thematische Universität Stadt    ;22.01.2014;22.01.2014;-18,00;EUR
    00075757575;333222111333222             222111333222     OG/000002461 BICBICBIXXX AT333000000003332221 Telekom Land AG RECHNUNG       11/13  333222111333222   ;17.01.2014;17.01.2014;-9,05;EUR
    00075757575;Helm                                         BG/000002460 10000 00007878787 Muster Dr.Beispiel-Vorname    ;15.01.2014;15.01.2014;+120,00;EUR
    00075757575;Gutschrift Dauerauftrag                      BG/000002459 BICBICBI AT787000000007878787 Muster Dr.Beispiel-Vorname    ;15.01.2014;15.01.2014;+22,00;EUR
    00075757575;Bezahlung Bankomat                           MC/000002458 0001  K1 06.01.UM 18.11 Bahn 8020 FSA\\Ort\10 10            2002200EUR   ;07.01.2014;06.01.2014;-37,60;EUR
    00075757575;Bezahlung Bankomat             10.33         MC/000002457 0001  K1 02.01.UM 10.33 Abcdef Electronic\\Wie n\1150           0400444   ;03.01.2014;02.01.2014;-46,42;EUR
    00075757575;050055556666000                              OG/000002456 BKAUATWWXXX AT555500000555566665 JKL Telekommm Stadt GmbH JKL Rechnung 555666555   ;03.01.2014;03.01.2014;-17,15;EUR
    00075757575;Abbuchung Einzugsermächtigung                OG/000002455 INTERNATIONALER AUTOMOBIL-,       10000 00006655665    ;02.01.2014;02.01.2014;-17,40;EUR
    00075757575;POLIZZE 1/01/0101010 Fondsge010101010101nsverOG/000002454 BICBICBIXXX AT101000000101010101 VERSICHERUNG NAMEDERV AG POLIZZE 1/01/0101010 Fondsgebundene Lebensversicherung - fällig 01.01.                                   2014 Folg eprämie ;02.01.2014;02.01.2014;-31,71;EUR
    00075757575;POLIZZE 1/01/0101012 Rentenv010101010102- fälOG/000002453 BICBICBIXXX AT101000000101010102 VERSICHERUNG NAMEDERV AG POLIZZE 1/01/0101012 Rentenversicherung - fällig 01.01.20 14 Folgeprämi                                   e  ;02.01.2014;02.01.2014;-32,45;EUR
    00075757575;Anlass                                       VD/000002452 BKAUATWWBRN AT808800080880880880 Dipl.Ing.Dr. Berta Beispiel   ;02.01.2014;02.01.2014;+61,90;EUR
    00075757575;Abbuchung Onlinebanking         000009999999 BG/000002451 BICBICBI AT099000000009999999 Asdfjklöasdf Asdfjklöasdfjklöasdf   ;02.01.2014;02.01.2014;-104,69;EUR
    00075757575;Abbuchung Onlinebanking                      FE/000002450 AT556600055665566556 CD Stadt Efghij Club Dipl.Ing. Max Muster M005566 - Mitgliedsbeitrag 2014  ;02.01.2014;02.01.2014;-39,00;EUR
  CSV
=======
  FRENCH_EXAMPLE = (<<-CSV).strip
    01234567890;22/01/2014;22/01/2014;CHEQUE 012345678901234578ABC000  0000 4381974748378178473744441;0000037;22/01/2014;-10,00;
  01234567890;22/01/2014;22/01/2014;CHEQUE 012345678901937845500TS1  0000 7439816947047874387438445;0000038;22/01/2014;-5,76;
  01234567890;22/01/2014;22/01/2014;CARTE 012345 CB:*0123456 XX XXXXXX XXX  33BORDEAUX;00X0X0X;22/01/2014;-105,90;
  01234567890;22/01/2014;22/01/2014;CARTE 012345 CB:*0123456 XXXXXXXXXXX    33SAINT ANDRE D;00X0X0X;22/01/2014;-39,99;
  01234567890;22/01/2014;22/01/2014;CARTE 012345 CB:*0123456 XXXXXXX XXXXX  33BORDEAUX;10X9X6X;22/01/2014;-36,00;
  01234567890;22/01/2014;22/01/2014;PRLV XXXXXXXX ABONNEMENT XXXXXXXXXXXXXX.NET N.EMETTEUR: 324411;0XX0XXX;22/01/2014;-40,00;
  01234567890;21/01/2014;21/01/2014;CARTE 012345 CB:*0123456 XXXXX     XX33433ST ANDRE DE C;0POBUES;21/01/2014;-47,12;
  01234567890;21/01/2014;21/01/2014;CARTE 012345 CB:*0123456 XXXXXXXXXXXX33433ST ANDRE DE C;0POBUER;21/01/2014;-27,02;
  01234567890;21/01/2014;21/01/2014;CARTE 012345 CB:*0123456 XXXXXX XXXXXXXX33ST ANDRE 935/;0POBUEQ;21/01/2014;-25,65;
  CSV

>>>>>>> c018456e
end<|MERGE_RESOLUTION|>--- conflicted
+++ resolved
@@ -20,11 +20,8 @@
     @spanish_date = Reckon::CSVParser.new(:string => SPANISH_DATE_EXAMPLE, :date_format => '%d/%m/%Y')
     @english_date = Reckon::CSVParser.new(:string => ENGLISH_DATE_EXAMPLE)
     @ing_csv = Reckon::CSVParser.new(:string => ING_CSV, :comma_separates_cents => true )
-<<<<<<< HEAD
     @austrian_csv = Reckon::CSVParser.new(:string => AUSTRIAN_EXAMPLE, :comma_separates_cents => true, :csv_separator => ';' )
-=======
     @french_csv = Reckon::CSVParser.new(:string => FRENCH_EXAMPLE, :csv_separator => ';', :comma_separates_cents => true)
->>>>>>> c018456e
   end
 
   it "should be in testing mode" do
@@ -71,11 +68,8 @@
       @danish_kroner_nordea.money_column_indices.should == [3]
       @yyyymmdd_date.money_column_indices.should == [3]
       @ing_csv.money_column_indices.should == [6]
-<<<<<<< HEAD
       @austrian_csv.money_column_indices.should == [4]
-=======
       @french_csv.money_column_indices.should == [6]
->>>>>>> c018456e
     end
 
     it "should detect the date column" do
@@ -121,15 +115,11 @@
       @danish_kroner_nordea.money_for(5).should == -655.00
       @yyyymmdd_date.money_for(0).should == -123.45
       @ing_csv.money_for(0).should == -136.13
-<<<<<<< HEAD
       @ing_csv.money_for(1).should == 375.00 
       @austrian_csv.money_for(0).should == -18.00
       @austrian_csv.money_for(2).should == 120.00
-=======
-      @ing_csv.money_for(1).should == 375.00
       @french_csv.money_for(0).should == -10.00
       @french_csv.money_for(1).should == -5.76
->>>>>>> c018456e
     end
 
     it "should handle the comma_separates_cents option correctly" do
@@ -328,7 +318,6 @@
     24/12/2009,Check - 0000000112,112,-$800.00,"","$1,498.57"
   CSV
 
-<<<<<<< HEAD
   AUSTRIAN_EXAMPLE = (<<-CSV).strip
     00075757575;Abbuchung Onlinebanking         654321098765 BG/000002462 BICBICBI AT654000000065432109 Thematische Universität Stadt    ;22.01.2014;22.01.2014;-18,00;EUR
     00075757575;333222111333222             222111333222     OG/000002461 BICBICBIXXX AT333000000003332221 Telekom Land AG RECHNUNG       11/13  333222111333222   ;17.01.2014;17.01.2014;-9,05;EUR
@@ -344,7 +333,7 @@
     00075757575;Abbuchung Onlinebanking         000009999999 BG/000002451 BICBICBI AT099000000009999999 Asdfjklöasdf Asdfjklöasdfjklöasdf   ;02.01.2014;02.01.2014;-104,69;EUR
     00075757575;Abbuchung Onlinebanking                      FE/000002450 AT556600055665566556 CD Stadt Efghij Club Dipl.Ing. Max Muster M005566 - Mitgliedsbeitrag 2014  ;02.01.2014;02.01.2014;-39,00;EUR
   CSV
-=======
+
   FRENCH_EXAMPLE = (<<-CSV).strip
     01234567890;22/01/2014;22/01/2014;CHEQUE 012345678901234578ABC000  0000 4381974748378178473744441;0000037;22/01/2014;-10,00;
   01234567890;22/01/2014;22/01/2014;CHEQUE 012345678901937845500TS1  0000 7439816947047874387438445;0000038;22/01/2014;-5,76;
@@ -357,5 +346,4 @@
   01234567890;21/01/2014;21/01/2014;CARTE 012345 CB:*0123456 XXXXXX XXXXXXXX33ST ANDRE 935/;0POBUEQ;21/01/2014;-25,65;
   CSV
 
->>>>>>> c018456e
 end